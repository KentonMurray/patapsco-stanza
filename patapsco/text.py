import contextlib
import io
import itertools
import logging
import pathlib

<<<<<<< HEAD
=======
import sacremoses
import scriptnorm
import spacy
>>>>>>> 3d2d3e0e
import stanza


from .error import ConfigError
from .pipeline import MultiplexItem
from .schema import TokenizeConfig, StemConfig
from .util import ComponentFactory
from .util.normalize import NormalizerFactory

LOGGER = logging.getLogger(__name__)


class TokenizerFactory(ComponentFactory):
    classes = {
        'moses': 'MosesTokenizer',
        'spacy': 'SpaCyTokenizer',
        'stanza': 'StanzaTokenizer',
        'whitespace': 'WhiteSpaceTokenizer',
    }
    model_directory_defaults = {
        'moses': '/exp/scale21/resources/spacy',
        'spacy': '/exp/scale21/resources/spacy',
        'stanza': '/exp/scale21/resources/stanza',
        'whitespace': None,
    }
    config_class = TokenizeConfig

    @classmethod
    def create(cls, config, *args, **kwargs):
        """
        Args:
            config (TokenizeConfig)
        """
        if not config.path:
            try:
                config.path = cls.model_directory_defaults[config.name]
            except KeyError:
                raise ConfigError(f"Unknown tokenizer: {config.name}")
        kwargs['model_path'] = config.path
        return super().create(config, *args, **kwargs)


class StemmerFactory(ComponentFactory):
    classes = {
        'mock': 'MockStemmer',
    }
    config_class = StemConfig


class Tokenizer:
    """Tokenizer interface"""

    def __init__(self, config, lang, model_path):
        self.config = config
        self.lang = lang.lower()
        self.model_path = model_path

    def tokenize(self, text):
        """Tokenize text

        Args:
            text (str)

        Returns:
            list: A list of strings
        """
        pass


class WhiteSpaceTokenizer(Tokenizer):
    def tokenize(self, text):
        return text.split()


class StanzaTokenizer(Tokenizer):
    """Tokenizer that uses Stanford's stanza library"""

    def __init__(self, config, lang, model_path):
        super().__init__(config, lang, model_path)
        if self.lang == 'zh':
            self.lang = 'zh-hans'
        self._setup_logging()
        buffer = io.StringIO()
        with contextlib.redirect_stderr(buffer):
            try:
                stanza.download(self.lang, model_dir=self.model_path)
            except PermissionError:
                raise ConfigError(f"Cannot write to {self.model_path}. Maybe tokenize.path needs to be set.")
            if self.lang == 'zh-hans':
                processors = {'tokenize': 'jieba'}
            else:
                processors = 'tokenize'
            self.nlp = stanza.Pipeline(self.lang, processors=processors, dir=self.model_path)
        LOGGER.debug(buffer.getvalue())

    def tokenize(self, text):
        doc = self.nlp(text)
        tokens = []
        for sentence in doc.sentences:
            for word in sentence.words:
                tokens.append(word.text)
        return tokens

    @staticmethod
    def _setup_logging():
        stanza_logger = logging.getLogger('stanza')
        patapsco_logger = logging.getLogger('patapsco')
        stanza_logger.setLevel(patapsco_logger.level)
        stanza_logger.handlers = []
        for handler in patapsco_logger.handlers:
            stanza_logger.addHandler(handler)


class SpaCyModelLoader:
    """Load the spaCy model and install if needed"""

    model_info = {
        'ar': {  # UD multilang model. TOKEN_ACC: 99.29, SENT_F: 86.39
            'name': 'xx_sent_ud_sm',
            'version': '3.0.0'
        },
        'en': {  # TOKEN_ACC: 99.93, SENT_F: 89.02
            'name': 'en_core_web_md',
            'version': '3.0.0',
        },
        'fa': {  # UD multilang model. TOKEN_ACC: 99.29, SENT_F: 86.39
            'name': 'xx_sent_ud_sm',
            'version': '3.0.0',
        },
        'ru': {  # TOKEN_ACC: 99.85, SENT_F: 99.85
            'name': 'ru_core_news_sm',
            'version': '3.0.0',
        },
        'zh': {  # TOKEN_ACC: 97.88, SENT_F: 75.88
            'name': 'zh_core_web_md',
            'version': '3.0.0',
        }
    }

    exclude = ['tok2vec', 'morphologizer', 'tagger', 'parser', 'ner', 'attribute_ruler', 'lemmatizer']

    loaders = {}

    @classmethod
    def get_loader(cls, model_path):
        # use this so that models are shared across tasks
        if model_path not in cls.loaders:
            cls.loaders[model_path] = SpaCyModelLoader(model_path)
        return cls.loaders[model_path]

    def __init__(self, model_path):
        self.models = {}
        self.model_path = pathlib.Path(model_path)

    def load(self, lang):
        """Load the model (or return cached model)"""
        if lang in self.models:
            return self.models[lang]

        if lang not in self.model_info:
            raise ConfigError(f"Unexpected language for spacy: {lang}")
        path = self.model_path / f"{self.model_info[lang]['name']}-{self.model_info[lang]['version']}"
        if path.exists():
            LOGGER.info(f"Loading the {lang} spacy model")
            nlp = spacy.load(str(path), exclude=self.exclude)
        else:
            # probably not on grid so we try to load locally or download
            model_name = self.model_info[lang]['name']
            if not spacy.util.is_package(model_name):
                # install as a pip package
                LOGGER.info(f"Downloading the {lang} spacy model. This may take a few minutes...")
                spacy.cli.download(model_name)
            LOGGER.info(f"Loading the {lang} spacy model")
            nlp = spacy.load(model_name, exclude=self.exclude)
        self.models[lang] = nlp
        return nlp


class SpaCyTokenizer(Tokenizer):
    """Tokenizer that uses the spaCy package"""

    def __init__(self, config, lang, model_path):
        super().__init__(config, lang, model_path)
        self.nlp = SpaCyModelLoader.get_loader(model_path).load(lang)

    def tokenize(self, text):
        tokens = self.nlp(text)
        return [str(token) for token in tokens]


class MosesTokenizer(Tokenizer):
    """Tokenizer that uses sacremoses"""

    languages = {
        'ar': 'en',
        'en': 'en',
        'fa': 'en',
        'ru': 'ru',
    }

    def __init__(self, config, lang, model_path):
        super().__init__(config, lang, model_path)
        if lang == 'zh':
            raise ConfigError("MosesTokenizer does not support Chinese.")
        self.tokenizer = sacremoses.MosesTokenizer(lang=self.languages[lang])
        # we need to segment sentences with spaCy before running the tokenizer
        self.nlp = SpaCyModelLoader.get_loader(model_path).load(lang)
        self.nlp.enable_pipe("senter")

    def tokenize(self, text):
        doc = self.nlp(text)
        tokens = itertools.chain.from_iterable(self.tokenizer.tokenize(sent, escape=False) for sent in doc.sents)
        return list(tokens)


class NgramTokenizer(Tokenizer):
    """Character ngram tokenizer"""

    languages = {
        'ar': 5,
        'en': 5,
        'fa': 5,
        'ru': 5,
        'zh': 2
    }

    def __init__(self, config, lang, model_path):
        super().__init__(config, lang, model_path)
        self.n = self.languages[lang]
        # segment sentences with spaCy before create ngrams
        self.nlp = SpaCyModelLoader.get_loader(model_path).load(lang)
        self.nlp.enable_pipe("senter")

    def tokenize(self, text):
        doc = self.nlp(text)
        ngrams = itertools.chain.from_iterable(self._get_ngrams(sent) for sent in doc.sents)
        return [''.join(x) for x in ngrams]

    def _get_ngrams(self, text):
        # create iterators over characters with an increasing offset and then zip to create ngrams
        text = str(text)
        return zip(*(itertools.islice(chars, offset, None) for offset, chars in enumerate(itertools.tee(text, self.n))))


class StopWordsRemoval:
    def __init__(self, source, lang):
        filename = lang + ".txt"
        path = pathlib.Path(__file__).parent / 'resources' / 'stopwords' / source / filename
        with open(path, 'r') as fp:
            self.words = {word.strip() for word in fp if word[0] != '#'}

    def remove(self, tokens, lower=False):
        """Remove stop words

        Args:
            tokens (list of str)
            lower (bool) Whether the tokens have already been lowercased.

        Returns
            list of str
        """
        if lower:
            tokens = [token for token in tokens if token.lower() not in self.words]
        else:
            tokens = [token for token in tokens if token not in self.words]
        return tokens


class Stemmer:
    """Stemmer interface"""

    def __init__(self, config, lang):
        self.config = config
        self.lang = lang

    def stem(self, tokens):
        """Stem the tokens

        Args:
            tokens (list of str)

        Returns:
            list: A list of strings
        """
        pass


class MockStemmer(Stemmer):
    def __init__(self, config, lang):
        super().__init__(config, lang)
        self.length = 5

    def stem(self, tokens):
        return [x[:self.length] for x in tokens]


class Splitter:
    """Incrementally accepts output from a text processor task.

    Supports splitting output for multiplexing the pipeline.
    Each output item has an associated name.
    """

    allowed_splits = {"tokenize", "lowercase", "stopwords", "stem"}

    def __init__(self, splits):
        """
        Args:
            splits (list): List of split strings like "tokenize+lowercase"
        """
        if splits:
            self.splits = {split.split('+')[-1]: split for split in splits}
            for name in self.splits.keys():
                if name not in self.allowed_splits:
                    raise ConfigError(f"Unrecognized split: {name}")
        else:
            self.splits = {}
        self.items = MultiplexItem()

    def add(self, key, item):
        if key in self.splits:
            self.items.add(self.splits[key], item)

    def get(self):
        return self.items

    def reset(self):
        self.items = MultiplexItem()

    def __bool__(self):
        return len(self.splits) > 0


class TextProcessor:
    """Normalizes, segments, and performs other standardization on text

    Used on both documents and queries.
    """
    def __init__(self, config, lang):
        """
        Args:
            config (TextProcessorConfig)
            lang (str)
        """
        self.config = config
        self.lang = lang
        self.normalizer = NormalizerFactory.create(lang)
        self.tokenizer = TokenizerFactory.create(self.config.tokenize, lang)
        if self.config.stem:
            self.stemmer = StemmerFactory.create(self.config.stem, lang)
        else:
            self.stemmer = None
        if self.config.stopwords:
            self.stopwords = StopWordsRemoval(self.config.stopwords, lang)
        else:
            self.stopwords = None

    def normalize(self, text):
        return self.normalizer.normalize(text)

    def tokenize(self, text):
        return self.tokenizer.tokenize(text)

    def lowercase(self, tokens):
        return [token.lower() for token in tokens]

    def remove_stop_words(self, tokens, lower=False):
        if self.stopwords:
            return self.stopwords.remove(tokens, lower)
        else:
            return tokens

    def stem(self, tokens):
        if self.stemmer:
            return self.stemmer.stem(tokens)
        else:
            return tokens<|MERGE_RESOLUTION|>--- conflicted
+++ resolved
@@ -4,14 +4,9 @@
 import logging
 import pathlib
 
-<<<<<<< HEAD
-=======
 import sacremoses
-import scriptnorm
 import spacy
->>>>>>> 3d2d3e0e
 import stanza
-
 
 from .error import ConfigError
 from .pipeline import MultiplexItem
