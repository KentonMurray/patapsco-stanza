--- conflicted
+++ resolved
@@ -6,11 +6,8 @@
 from .results import Result, Results
 from .schema import RetrieveConfig
 from .util import TaskFactory
-<<<<<<< HEAD
 from .topics import Query
-=======
 from .util.java import Java
->>>>>>> ac94964f
 
 LOGGER = logging.getLogger(__name__)
 
@@ -22,40 +19,6 @@
         'psq': 'PyseriniRetriever',
     }
     config_class = RetrieveConfig
-
-
-<<<<<<< HEAD
-class Java:
-    """Wraps JVM access
-
-    This class delays loading the JVM until needed.
-    This prevents issues with multiprocessing where a child process inherits a parent's JVM.
-    """
-
-    def __init__(self):
-        self.initialized = False
-
-    def __getattr__(self, attr):
-        if not self.initialized:
-            self.initialize()
-        return self.__dict__[attr]
-
-    def initialize(self):
-        self.initialized = True
-        if not jnius_config.vm_running:
-            jnius_config.add_options('-Xmx1024m')  # restrict Java's heap size as requested by HLTCOE IT staff
-        try:
-            import pyserini.analysis
-            import pyserini.search
-            import jnius
-        except Exception as e:
-            msg = "Problem with Java. Likely no Java or an older JVM. Run with debug flag for more details."
-            raise PatapscoError(msg) from e
-        # TODO can remove analyzer when newest version of pyserini is released
-        self.WhitespaceAnalyzer = jnius.autoclass('org.apache.lucene.analysis.core.WhitespaceAnalyzer')
-        self.SimpleSearcher = pyserini.search.SimpleSearcher
-        self.PSQSearcher = PSQSearcher
-        self.BagOfWordsQueryGenerator = jnius.autoclass('io.anserini.search.query.BagOfWordsQueryGenerator')
 
 
 class PSQSearcher:
@@ -93,9 +56,6 @@
     def close(self):
         return
 
-
-=======
->>>>>>> ac94964f
 class PyseriniRetriever(Task):
     """Use Lucene to retrieve documents from an index"""
 
@@ -168,9 +128,6 @@
             Results
         """
 
-<<<<<<< HEAD
-        hits = self.searcher.search(query.query, k=self.number)
-=======
         if self.config.name == 'psq':
             hits = self.searcher.searchPsq(query.query, self.number)
         else:
@@ -179,7 +136,6 @@
                 hits = self.searcher.search(jquery, k=self.number)
             else:
                 hits = self.searcher.search(query.query, k=self.number)
->>>>>>> ac94964f
         LOGGER.debug(f"Retrieved {len(hits)} documents for {query.id}: {query.query}")
         if self.log_explanations:
             self._log_explanation(query.query, hits)
