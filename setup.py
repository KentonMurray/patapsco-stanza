import setuptools

with open("patapsco/__version__.py") as fp:
    ns = {}
    exec(fp.read(), ns)

with open("README.md") as fp:
    long_description = fp.read()

setuptools.setup(
    name="patapsco",
    version=ns['__version__'],
    description="Cross Language Information Retrieval pipeline",
    long_description=long_description,
    long_description_content_type="text/markdown",
    license="BSD",
    python_requires=">=3.6",
    packages=setuptools.find_packages(exclude=['tests']),
    include_package_data=True,
    install_requires=[
        "beautifulsoup4",
        "more-itertools",
        "numpy",
<<<<<<< HEAD
        "pydantic",
        "pyserini",
=======
        "pydantic>=1.8.1",
>>>>>>> 3de2c4a8
        "pytrec_eval",
        "pyyaml",
        "scriptnorm",
        "sqlitedict",
        "stanza==1.2.0",
    ],
    extras_require={
        "dev": ["pytest", "flake8", "autopep8"]
    },
    entry_points={
        "console_scripts": ["patapsco = patapsco.__main__:main"]
    }
)<|MERGE_RESOLUTION|>--- conflicted
+++ resolved
@@ -21,12 +21,8 @@
         "beautifulsoup4",
         "more-itertools",
         "numpy",
-<<<<<<< HEAD
-        "pydantic",
+        "pydantic>=1.8.1",
         "pyserini",
-=======
-        "pydantic>=1.8.1",
->>>>>>> 3de2c4a8
         "pytrec_eval",
         "pyyaml",
         "scriptnorm",
